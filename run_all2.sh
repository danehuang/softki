#!/bin/bash

DEBUG=false

DATA_DIR=data/uci_datasets/uci_datasets
DATASETS=(pol elevators bike kin40k protein keggdirected slice keggundirected 3droad song buzz houseelectric)

GROUP=benchmark3
EPOCHS=50
LEARNING_RATE=0.1
NUM_INDUCING=1024
DEVICE="cuda:0"
EIGHT_NINTH=0.888888888

if $DEBUG; then
    EPOCHS=1
fi

for dataset in "${DATASETS[@]}"
do
    python train.py \
        --model.name soft-gp \
        --model.num_inducing $NUM_INDUCING \
        --model.device $DEVICE \
        --model.use_qr \
        --data_dir $DATA_DIR \
        --dataset.name $dataset \
        --training.epochs $EPOCHS \
        --training.learning_rate 0.01 \
<<<<<<< HEAD
        --dataset.train_frac $EIGHT_NINTH \
        --dataset.val_frac 0 \
        --wandb.group $GROUP
=======
        --wandb.group $GROUP \
        --wandb.watch
>>>>>>> d06465a6

    python train.py \
        --model.name svi-gp \
        --model.num_inducing $NUM_INDUCING \
        --model.device $DEVICE \
        --data_dir $DATA_DIR \
        --dataset.name $dataset \
        --training.epochs $EPOCHS \
        --training.learning_rate 0.01 \
<<<<<<< HEAD
        --dataset.train_frac $EIGHT_NINTH \
        --dataset.val_frac 0 \
        --wandb.group $GROUP
=======
        --wandb.group $GROUP \
        --wandb.watch
>>>>>>> d06465a6

    python train.py \
        --model.name sv-gp \
        --model.num_inducing $NUM_INDUCING \
        --model.device $DEVICE \
        --data_dir $DATA_DIR \
        --dataset.name $dataset \
        --training.epochs $EPOCHS \
        --training.learning_rate .1 \
<<<<<<< HEAD
        --dataset.train_frac $EIGHT_NINTH \
        --dataset.val_frac 0 \
        --wandb.group $GROUP
=======
        --wandb.group $GROUP \
        --wandb.watch
>>>>>>> d06465a6
done<|MERGE_RESOLUTION|>--- conflicted
+++ resolved
@@ -27,14 +27,11 @@
         --dataset.name $dataset \
         --training.epochs $EPOCHS \
         --training.learning_rate 0.01 \
-<<<<<<< HEAD
         --dataset.train_frac $EIGHT_NINTH \
         --dataset.val_frac 0 \
         --wandb.group $GROUP
-=======
         --wandb.group $GROUP \
         --wandb.watch
->>>>>>> d06465a6
 
     python train.py \
         --model.name svi-gp \
@@ -44,14 +41,11 @@
         --dataset.name $dataset \
         --training.epochs $EPOCHS \
         --training.learning_rate 0.01 \
-<<<<<<< HEAD
         --dataset.train_frac $EIGHT_NINTH \
         --dataset.val_frac 0 \
         --wandb.group $GROUP
-=======
         --wandb.group $GROUP \
         --wandb.watch
->>>>>>> d06465a6
 
     python train.py \
         --model.name sv-gp \
@@ -61,12 +55,9 @@
         --dataset.name $dataset \
         --training.epochs $EPOCHS \
         --training.learning_rate .1 \
-<<<<<<< HEAD
         --dataset.train_frac $EIGHT_NINTH \
         --dataset.val_frac 0 \
         --wandb.group $GROUP
-=======
         --wandb.group $GROUP \
         --wandb.watch
->>>>>>> d06465a6
 done